using JuMP, SCS

@testset "Test projections distance on vector sets" begin
    for n in [1, 10] # vector sizes
        v = rand(n)
        for s in (MOI.Zeros(n), MOI.Nonnegatives(n), MOI.Nonpositives(n), MOI.Reals(n))
            πv = MOD.projection_on_set(DD, v, s)
            @test MOD.distance_to_set(DD, πv, s) ≈ 0 atol=eps(Float64)
        end
    end
end

@testset "Test projection distance on scalar sets" begin
    v = 5 * randn()
    for s in (MOI.EqualTo(v), MOI.LessThan(v), MOI.GreaterThan(v))
        @test MOD.distance_to_set(DD, v, s) ≈ 0 atol=eps(Float64)
        @test MOD.projection_on_set(DD, v, s) ≈ v
        vm = -v
        πvm = MOD.projection_on_set(DD, vm, s)
        if vm < 0 && !isa(s, MOI.LessThan)
            @test MOD.distance_to_set(DD, vm, s) > 0
            @test abs(vm - πvm) ≈ MOD.distance_to_set(DD, vm, s)
        elseif vm > 0 && !isa(s, MOI.GreaterThan)
            @test MOD.distance_to_set(DD, vm, s) > 0
            @test abs(vm - πvm) ≈ MOD.distance_to_set(DD, vm, s)
        end
    end
end

@testset "Trivial projection on vector cones" begin
    #testing POS
    @test MOD.projection_on_set(DD, -ones(5), MOI.Nonnegatives(5)) ≈ zeros(5)
    @test MOD.projection_on_set(DD, ones(5), MOI.Nonnegatives(5)) ≈ ones(5)
    @test MOD.projection_on_set(DD, -ones(5), MOI.Nonpositives(5)) ≈ -ones(5)
    @test MOD.projection_on_set(DD, ones(5), MOI.Nonpositives(5)) ≈ zeros(5)
end

@testset "Trivial projection gradient on vector cones" begin
    #testing POS
    @test MOD.projection_gradient_on_set(DD, -ones(5), MOI.Nonnegatives(5)) ≈ zeros(5,5)
    @test MOD.projection_gradient_on_set(DD, ones(5), MOI.Nonnegatives(5)) ≈  Matrix{Float64}(LinearAlgebra.I, 5, 5)
    @test MOD.projection_gradient_on_set(DD, -ones(5), MOI.Nonpositives(5)) ≈ Matrix{Float64}(LinearAlgebra.I, 5, 5)
    @test MOD.projection_gradient_on_set(DD, ones(5), MOI.Nonpositives(5)) ≈ zeros(5,5)

    # testing SOC
    @test MOD.projection_gradient_on_set(DD, [1.0; ones(1)], MOI.SecondOrderCone(1)) ≈ [1.0  0.0;
                                                                                        0.0  1.0]
    @test MOD.projection_gradient_on_set(DD, [0.0; ones(4)], MOI.SecondOrderCone(4)) ≈ [0.5   0.25  0.25  0.25  0.25;
                                                                                        0.25  0.5   0.0   0.0   0.0;
                                                                                        0.25  0.0   0.5   0.0   0.0;
                                                                                        0.25  0.0   0.0   0.5   0.0;
                                                                                        0.25  0.0   0.0   0.0   0.5]

    # testing SDP trivial
    # eye4 = Matrix{Float64}(LinearAlgebra.I, 4, 4)
    eye4 = [1.0, 0.0, 1.0, 0.0, 0.0, 1.0, 0.0, 0.0, 0.0, 1.0]  # symmetrical PSD triangle format
    eye10 = Matrix{Float64}(LinearAlgebra.I, 10, 10)
    @test MOD.projection_gradient_on_set(DD, eye4, MOI.PositiveSemidefiniteConeTriangle(4)) ≈ eye10
end

@testset "Non-trivial joint projection" begin
    c2 = MOI.SecondOrderCone(5)
    v1 = rand(Float64, 10)
    v2 = rand(Float64, 5)
    c1 = MOI.PositiveSemidefiniteConeTriangle(5)
    output_1 = MOD.projection_on_set(DD, v1, c1)
    output_2 = MOD.projection_on_set(DD, v2, c2)
    output_joint = MOD.projection_on_set(DD, [v1, v2], [c1, c2])
    @test output_joint ≈ [output_1; output_2]
end

@testset "Non-trivial block projection gradient" begin
    v1 = rand(Float64, 15)
    v2 = rand(Float64, 5)
    c1 = MOI.PositiveSemidefiniteConeTriangle(6)
    c2 = MOI.SecondOrderCone(5)

    output_1 = MOD.projection_gradient_on_set(DD, v1, c1)
    output_2 = MOD.projection_gradient_on_set(DD, v2, c2)
    output_joint = MOD.projection_gradient_on_set(DD, [v1, v2], [c1, c2])
    @test output_joint ≈ BlockDiagonal([output_1, output_2])
end


@testset "Exponential Cone Projections" begin
    function det_case_exp_cone(v; dual=false)
        v = dual ? -v : v
        if MOD.distance_to_set(DD, v, MOI.ExponentialCone()) < 1e-8
            return 1
        elseif MOD.distance_to_set(DD, -v, MOI.DualExponentialCone()) < 1e-8
            return 2
        elseif v[1] <= 0 && v[2] <= 0 #TODO: threshold here??
            return 3
        else
            return 4
        end
    end

    function _test_proj_exp_cone_help(x, tol; dual=false)
        cone = dual ? MOI.DualExponentialCone() : MOI.ExponentialCone()
        px = MOD.projection_on_set(DD, x, cone)

        # Tests for big numbers -- use optimality conditions
        if maximum(abs.(x)) > exp(9)
            proj = dual ? px - x : px
            pdx = dual ? -x - proj : x - proj
            ortho = abs(dot(proj, pdx)) / norm(x)
            if ortho >= tol || !MOD._in_exp_cone(proj, tol=tol)
                error("x = $x,\npx = $px,\npdx = $pdx,\northogonality: $ortho")
            end
            return true
        end

        model = Model()
        set_optimizer(model, optimizer_with_attributes(
            SCS.Optimizer, "eps" => 1e-10, "max_iters" => 10000, "verbose" => 0,
        ))
        @variable(model, z[1:3])
        @variable(model, t)
        @objective(model, Min, t)
        @constraint(model, sum((x-z).^2) <= t)
        @constraint(model, z in cone)
        optimize!(model)
        z_star = value.(z)
        if !isapprox(px, z_star, atol=tol)
            error("Exp cone projection failed:\n x = $x\nMOD: $px\nJuMP: $z_star
                   norm: $(norm(px - z_star))")
            return false
       end
       return true
    end

    Random.seed!(0)
    tol = 1e-6
    case_p = zeros(4)
    case_d = zeros(4)
    exponents = [10, 20]
    domain = [-exp.(exponents); 0.0; exp.(exponents)]
    x = randn(3)
    @inferred MOD.projection_on_set(DD, x, MOI.ExponentialCone())
    @inferred MOD.projection_on_set(DD, x, MOI.DualExponentialCone())
    for (x1, x2, x3) in Iterators.product(domain, domain, domain)
        # x = randn(3)
        x = [x1, x2, x3]

        case_p[det_case_exp_cone(x; dual=false)] += 1
        @test _test_proj_exp_cone_help(x, tol; dual=false)

        case_d[det_case_exp_cone(x; dual=true)] += 1
        @test _test_proj_exp_cone_help(x, tol; dual=true)

        x = randn(3)
        case_p[det_case_exp_cone(x; dual=false)] += 1
        @test _test_proj_exp_cone_help(x, tol; dual=false)

        case_d[det_case_exp_cone(x; dual=true)] += 1
        @test _test_proj_exp_cone_help(x, tol; dual=true)
    end
    @test all(case_p .> 0) && all(case_d .> 0)
end

<<<<<<< HEAD
@testset "Power Cone Projections" begin
    function det_case_pow_cone(x, α; dual=false)
        v = dual ? -x : x
        s = MOI.PowerCone(α)
        if MOD._in_pow_cone(v, s)
            return 1
        elseif MOD._in_pow_cone(v, MOI.dual_set(s))
            return 2
        elseif abs(v[3]) <= 1e-8
            return 3
        else
            return 4
        end
    end

    function _test_proj_pow_cone_help(x, α, tol; dual=false)
        cone = dual ? MOI.DualPowerCone(α) : MOI.PowerCone(α)
        model = Model()
        set_optimizer(model, optimizer_with_attributes(
            SCS.Optimizer, "eps" => 1e-10, "max_iters" => 10000, "verbose" => 0))
        @variable(model, z[1:3])
        @variable(model, t)
        @objective(model, Min, t)
        @constraint(model, sum((x-z).^2) <= t)
        @constraint(model, z in cone)
        optimize!(model)
        z_star = value.(z)
        px = MOD.projection_on_set(DD, x, cone)
        if !isapprox(px, z_star, atol=tol)
            error("x = $x\nα = $α\nnorm = $(norm(px - z_star))\npx=$px\ntrue=$z_star")
            return false
       end
       if !MOD._in_pow_cone(px, cone)
           error("x = $x\nα = $α\nnorm = $(norm(px - z_star))\npx=$px\ntrue=$z_star")
           return false
       end
       return true
    end

    Random.seed!(0)
    n = 3
    atol = 2e-7
    case_p = zeros(4)
    case_d = zeros(4)
    for _ in 1:100
        x = randn(3)
        for α in [rand(0.05:0.05:0.95); 0.5]

            # Need to get some into case 3
            if rand(1:10) == 1
                x[3] = 0
            end

            case_p[det_case_pow_cone(x, α; dual=false)] += 1
            @test _test_proj_pow_cone_help(x, α, atol; dual=false)

            case_d[det_case_pow_cone(x, α; dual=true)] += 1
            @test _test_proj_pow_cone_help(x, α, atol; dual=true)
        end
    end
    @test all(case_p .> 0) && all(case_d .> 0)
=======
@testset "Simplex projections" begin
    for n in (1, 2, 10)
        for _ in 1:10
            s = MOD.StandardSimplex(n, rand())
            sp = MOD.ProbabilitySimplex(n, rand())
            for _ in 1:5
                v = 10 * randn(n)
                p = MOD.projection_on_set(DD, v, s)
                @test all(p .>= 0)
                @test any(v .> 0) || sum(p) ≈ 0
                if sum(p) > 0
                    @test sum(p) <= s.radius + 10 * n * eps()
                end
                p = MOD.projection_on_set(DD, v, sp)
                @test all(p .>= 0)
                @test sum(p) ≈ sp.radius
                vu = rand(n)
                vu ./= sum(vu)
                vu .*= 0.9 * s.radius
                @test vu ≈ MOD.projection_on_set(DD, vu, s)
                vu ./= sum(vu)
                vu .*= 0.9 * sp.radius
                @test !≈(vu, MOD.projection_on_set(DD, vu, sp))
                vu ./= sum(vu)
                vu .*= sp.radius 
                @test ≈(vu, MOD.projection_on_set(DD, vu, sp))
            end
        end
    end
>>>>>>> a449c4b1
end<|MERGE_RESOLUTION|>--- conflicted
+++ resolved
@@ -159,7 +159,6 @@
     @test all(case_p .> 0) && all(case_d .> 0)
 end
 
-<<<<<<< HEAD
 @testset "Power Cone Projections" begin
     function det_case_pow_cone(x, α; dual=false)
         v = dual ? -x : x
@@ -221,7 +220,6 @@
         end
     end
     @test all(case_p .> 0) && all(case_d .> 0)
-=======
 @testset "Simplex projections" begin
     for n in (1, 2, 10)
         for _ in 1:10
@@ -251,5 +249,4 @@
             end
         end
     end
->>>>>>> a449c4b1
 end